--- conflicted
+++ resolved
@@ -15,11 +15,6 @@
 
 [dependencies]
 derive-new = "0.5"
-<<<<<<< HEAD
-env_logger = "0.7"
-=======
-itertools = "0.8"
->>>>>>> b21abb30
 log = "0.4"
 tract-core = { path = "../core" }
 
